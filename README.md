--- conflicted
+++ resolved
@@ -36,13 +36,8 @@
 To train models of change you need to run the following command:
 
 ```
-<<<<<<< HEAD
-bench diff-train --model <model_name> \
-                 --bval <path_to_bvalue_file> \
-=======
 bench diff-train --model <model_name> 
                  --bval <path_to_bvalue_file> 
->>>>>>> a4a1040b
                  --output <name_of_output_file>
 ```
 
@@ -54,21 +49,12 @@
 
 Run the following command to estimate the summary measurements:
 ``` 
-<<<<<<< HEAD
-    bench diff-summary --data <list of all subjects diffusion data>  \
-    --xfm <list of all subjects warp files from native to standard space> \
-    --bval <a single bval or a list of bval file> \
-    --bvec <list of bvecs for all subject> \
-    --mask <ROI mask in standard space> \
-    --study-dir <path to save summary measurements>
-=======
     bench diff-summary --data <list of all subjects diffusion data> 
                        --xfm <list of all subjects warp files from native to standard space>
                        --bval <a single bval or a list of bval file.>
                        --bvec <list of bvecs for all subject>
                        --mask <ROI mask in standard space>
                        --study-dir <path to save summary measurements>
->>>>>>> a4a1040b
 ```
 This command will make a `SummaryMeasurements` directory inside the specified `study_dir` that contains summary measurements per subject, numbered based on the ordering of input from 0 to the number of subjects.
   
@@ -76,14 +62,9 @@
 This steps runs a group GLM to compute the baseline measurements, the average change between groups and the noise covariance matrices. 
 
 ```
-<<<<<<< HEAD
-bench glm --design-mat <Design matrix for the group glm>  \
-          --design-con <Design contrast for the group glm>  \
-=======
 bench glm --design-mat <Design matrix for the group glm>  
           --design-con <Design contrast for the group glm>
           --mask <ROI mask in standard space>
->>>>>>> a4a1040b
           --study-dir <study directory>
 ```
 The design matrix must have one row per subject (with the same order as the input for the previous step) and arbitrary number of columns. The contrast matrix must have two rows where the first one should correspond to the baseline measurement and the second one to the group difference. In the simplest case, where there is no confounding variables the design matrix has two columns that have group memberships and the contrast is `[1 0, -1 1]`. We strongly recommend generating the design and contrast matrices using the FSL's `Glm` tool (`Glm_gui` on a Mac).   
@@ -93,11 +74,7 @@
 ### 4. Inference:
 This final stage computes the posterior probability, in each voxel, for any of the change models trained in the first stage using the results of the GLM. 
 ```
-<<<<<<< HEAD
-bench inference --model <change model file> \
-=======
 bench inference --model <change model file> 
->>>>>>> a4a1040b
                 --study-dir <study directory>
 ```
 
