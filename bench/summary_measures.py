"""
This module contains functions to fit spherical harmonics to diffusion data.
"""
from fsl.transform import fnirt
from fsl.data.image import Image
import nibabel as nib
import os
import sys
import glob
from fsl.wrappers import convertwarp
import fsl.utils.fslsub as fslsub
from fsl.utils.run import run
from warnings import warn
import numpy as np
from dipy.reconst.shm import real_sym_sh_basis
from bench.acquisition import Acquisition, ShellParameters
from scipy.linalg import block_diag


def summary_name(b, l):
    return f"b{b:1.1f}_l{l}"


def fit_shm(bvecs, signal, lmax=6):
    """
    Fit spherical harmonics up to given degree to the data

    :param bvecs: (M, 3) array with gradient orientations
    :param signal: (n_voxels, M) array of diffusion MRI data for the `M` gradients
    :param lmax: maximum degree of the spherical harmonics in the fit
    :return: Tuple with:

        - (..., K) array with spherical harmonic components
        - (K, ) array with the degree of the harmonics
        - (K, ) array with the order of the harmonics
    """
    _, phi, theta = cart2spherical(*bvecs.T)
    y, m, l = real_sym_sh_basis(lmax, theta, phi)
    return signal.dot(np.linalg.pinv(y.T)), m, l


def compute_summary_shell(signal, bvecs, sph_degree=4, lmax=6):
    """
    Creates summary data based on diffusion MRI data

    :param bvecs: (M, 3) array with gradient orientations
    :param signal: (..., M) array of diffusion MRI data for the `M` gradients
    :param lmax: maximum degree of the spherical harmonics in the fit
    :param sph_degree: maximum degree for calculation of measurements
    :return: Dict mapping 'mean' and 'anisotropy' to (..., )-shaped arrays (anisotropy set to None if lmax is 0)
    """
    assert lmax == 0 or lmax >= sph_degree
    coeffs, m, l = fit_shm(signal, bvecs, lmax)

    if lmax == 0:
        sph_degree = 0

    def sm(degree):
        if lmax == 0 and degree > 0:
            return nan_mat(signal.shape[:-1])
        else:
            if degree == 0:
                return coeffs[..., l == 0].mean(axis=-1)
            else:
                return np.power(coeffs[..., l == degree], 2).mean(axis=-1)

    smm = {f'l{degree}': sm(degree) for degree in np.arange(0, sph_degree + 1, 2)}

    return smm


def compute_summary(signal, acq: Acquisition, sph_degree=4):
    """
    Computes summary measurements from simulated diffusion MRI signal
    :param signal: array of simulated diffusion signal (..., n_bvecs)
    :param acq: Acquisition object containing acquisition parameters
    :param sph_degree: degree of sh coefficients
    :return: summary_measures (..., n_shells args n_smm - invalids)
    """
    assert signal.shape[-1] == len(acq.idx_shells)

    sum_meas = dict()
    for shell_idx, this_shell in enumerate(acq.shells):
        dir_idx = acq.idx_shells == shell_idx
        if this_shell.bval == 0:
            smm = compute_summary_shell(acq.bvecs[dir_idx], signal[..., dir_idx], sph_degree, this_shell.lmax)
        else:
            smm = compute_summary_shell(acq.bvecs[dir_idx], signal[..., dir_idx], sph_degree, this_shell.lmax)
        sum_meas.update({(this_shell.bval, k): v for k, v in smm.items()})
    return sum_meas


def noise_propagation(signal, data, acq, sigma_n=1, sph_degree=4):
    """
    Computes noise covariance matrix of measurements for a given signal
        :param signal: single shell signal
        :param data: (n_samples, dim) array of data
        :param acq: acquisition parameters
        :param sigma_n: noise std
        :return: mu, cov(n_sample, dim, dim)
    """
    variances = list()
    for shell_idx, this_shell in enumerate(acq.shells):
        dirs = acq.idx_shells == shell_idx
        bval = this_shell.bval
        if bval == 0:
            variances.append(
                noise_variance(acq.bvecs[dirs], data[(0, 'l0')], 0, sigma_n, this_shell.lmax))

        else:
            for l in np.arange(0, sph_degree + 1, 2):
                name = (bval, f'l{l}')
                variances.append(
                    noise_variance(acq.bvecs[dirs], data[name], l, sigma_n, this_shell.lmax))

    cov = block_diag(*variances)
    return cov


def compute_summary_jacobian(signal, gradients, lmax=6, max_degree=4):
    assert lmax == 0 or lmax >= max_degree
    _, phi, theta = cart2spherical(*gradients.T)
    y, m, l = real_sym_sh_basis(lmax, theta, phi)
    yp = np.linalg.pinv(y.T)

    def compute_smm_derivative(degree):
        if lmax == 0 and degree > 0:
            return None
        else:
            if degree == 0:
                return yp[..., l == 0]
            else:
                return 2 * (signal.dot(yp[..., l == degree])).dot((yp[..., l == degree]).T) / np.sum(l == degree)

    der = {f"l{deg}": compute_smm_derivative(deg) for deg in np.arange(0, max_degree + 1, 2)}
    return der


def noise_variance(gradients, smm, l, sigma_n, l_max):
    if l == 0:
        _, phi, theta = cart2spherical(*gradients.T)
        sh_mat, m, l = real_sym_sh_basis(l_max, theta, phi)
        c = np.linalg.pinv(sh_mat).T
        j = c[..., l == 0].mean(axis=-1)
        return j.T.dot(j) * (sigma_n ** 2)
    else:
        ng = gradients.shape[0]
        f = 4 * np.pi * (sigma_n ** 2) / ng
        return smm * 4 * f / (2 * l + 1) + 2 * (f ** 2) / (2 * l + 1)


def cart2spherical(x, y, z):
    """
    Converts to spherical coordinates
<<<<<<< HEAD

    :param x: x-component of the vector
=======
    :param x: args-component of the vector
>>>>>>> 99e5233b
    :param y: y-component of the vector
    :param z: z-component of the vector
    :return: tuple with (r, phi, theta)-coordinates
    """
    vectors = np.array([x, y, z])
    r = np.sqrt(np.sum(vectors ** 2, 0))
    theta = np.arccos(vectors[2] / r)
    phi = np.arctan2(vectors[1], vectors[0])
    if vectors.ndim == 1:
        if r == 0:
            phi = 0
            theta = 0
    else:
        phi[r == 0] = 0
        theta[r == 0] = 0
    return r, phi, theta


def nan_mat(shape):
    a = np.empty(shape)
    if len(shape) > 0:
        a[:] = np.NAN
    else:
        a = np.NAN
    return a


#  image functions:
def fit_summary_to_dataset(data: list, bvecs: list, bvals: str, xfms: list, roi_mask: str, sph_degree: int,
                           output: str):
    """
    Submits jobs to process diffusion data for each subject

    Submitted jobs do the following

        - extract diffusion data for each voxel in mask
        - fits spherical harmonics to the diffusion data
        - compute summary measures from spherical harmonics
        - stores the summary measures in a separate image

    :param data: list of filenames for diffusion images.
    :param bvecs: list of filenames for bvecs
    :param bvals: bval filename, this must be the same for all subjects.
    :param xfms: transformation from diffusion space to standard space
    :param roi_mask: region of interest mask filename, must be in standard space
    :param output: path of the output directory
    :param sph_degree: degree for spherical harmonics.
    :return: saves images to the specified path and returns true flag if the process done completely.
    """
    job_id = None
    os.makedirs(output, exist_ok=True)
    if len(glob.glob(output + '/subj_*.nii.gz')) < len(data):
        py_file_path = os.path.realpath(__file__)
        task_list = list()
        for subj_idx, (x, d, bv) in enumerate(zip(xfms, data, bvecs)):
            cmd = f'{sys.excecutable} {py_file_path} {subj_idx} {d} {x} {bv} {bvals} {roi_mask} {sph_degree} {output}'
            task_list.append(cmd)
            # from_cmd(cmd.split()[1:])

        if 'SGE_ROOT' in os.environ.keys():
            with open(f'{output}/tasklist.txt', 'w') as f:
                for t in task_list:
                    f.write("%s\n" % t)
                f.close()

                job_id = run(f'fsl_sub -t {output}/tasklist.txt '
                             f'-T 240 -N bench_summary -l {output}/log -s openmp,2')
                print(f'Jobs were submitted to SGE. waiting ...')
                fslsub.hold(job_id)
        else:
            for task in task_list:
                print('running ', task)
                os.system(task)

        fails = len(data) - len(glob.glob(output + '/subj_*.nii.gz'))
        if fails > 0:
            raise RuntimeError(f'Summary measures were not computed for {fails} subjects.')
        else:
            print(f'Summary measures computed for {len(data)} subjects.')
    else:
        print('Summary measurements already exist in the specified path.'
              'If you want to re-compute them, delete the current files.')
    return job_id


def read_summary_images(summary_dir: str, mask: str, normalize=True):
    """
    Reads summary measure images

    :param summary_dir: path to the summary measurements
    :param mask: roi mask file name
    :param normalize: normalize the data by group average
    :return: 3d numpy array containing summary measurements, inclusion mask
    """
    mask_img = Image(mask)
    n_subj = len(glob.glob(summary_dir + '/subj_*.nii.gz'))
    if n_subj == 0:
        raise Exception('No summary measures found in the specified directory.')

    summary_list = list()
    for subj_idx in range(n_subj):
        f = f'{summary_dir}/subj_{subj_idx}.nii.gz'
        summary_list.append(Image(f).data[mask_img.data > 0, :])

    print(f'loaded summaries from {n_subj} subjects')
    all_summaries = np.array(summary_list) # n_subj, n_vox, n_dim
    subj_n_invalids = np.isnan(all_summaries).sum(axis=(1, 2))
    faulty_subjs = np.argwhere(subj_n_invalids > 0.2 * all_summaries.shape[1])
    for s in faulty_subjs:
        warn(f'Subject No. {s+1} has more than 20% out of scope voxels. You may need to exclude it in the GLM.')

    invalid_voxs = np.isnan(all_summaries).any(axis=(0, 2))

    if invalid_voxs.sum() > 0:
        warn(f'{invalid_voxs.sum()} voxels are excluded since they were '
             f'outside of the image in at least one subject.')
    summary_names = np.load(f'{summary_dir}/summary_names.npy')
    summary_names = [(float(b), l) for (b, l) in list(summary_names)]
    if normalize:
        all_summaries = normalize_summaries(all_summaries, summary_names)

    return all_summaries, invalid_voxs


def normalize_summaries(summaries, summary_names):
    """
    Normalises summary measures for all subjects. (divide by average attenuation)

    :param summary_names: name of summaries, needed for knowing how to normalize
    :param summaries: array of summaries for all subjects
    :return: normalised summaries
    """
    if not len(summary_names) == summaries.shape[2]:
        raise ValueError(f'Number of summary measurements doesnt match with the trained model.'
                         f'\n Expected {len(summary_names)} measures but got {summaries.shape[2]}.')

    b0_idx = [i for i, (b, _) in enumerate(summary_names) if b == 0]
    mean_b0 = np.nanmean(summaries[:, :, b0_idx], axis=0)
    summaries_norm = np.zeros_like(summaries)
    for smm_idx, (_, l) in enumerate(summary_names):
        data = summaries[:, :, smm_idx]
        if l == 'l0':
            data = data / mean_b0.T
        else:
            data = data / (mean_b0.T ** 2)
        summaries_norm[:, :, smm_idx] = data

    return summaries_norm


def transform_indices(xfm, mask, native_img, def_field_name='def_field_tmp.nii.gz'):
    """
        Finds corresponding coordinates in native space defined by native_img to coordinates in standard space.
        :param xfm: address to transformation from native to standard space
        :param mask: mask image.
        :param native_img: image sample in native space (e.g. diffusion)
        :param def_field_name: name of the temporary deformation field.
        :return: transformed indices and list of voxels that lie within diffusion space.
    """
    std_indices = np.array(np.where(mask.data > 0)).T
    if not os.path.exists(def_field_name):
        convertwarp(def_field_name, mask, warp1=xfm)
        img = nib.load(def_field_name)
        img.header['intent_code'] = 2006  # for displacement field style warps
        img.to_filename(def_field_name)

    transform = fnirt.readFnirt(def_field_name, native_img, mask)
    # os.remove(def_field_name)
    subj_indices = np.around(transform.transform(std_indices, 'voxel', 'voxel')).astype(int)

    valid_vox = [np.all([0 < subj_indices[j, i] < native_img.shape[i] for i in range(3)])
                 for j in range(subj_indices.shape[0])]

    if not np.all(valid_vox):
        warn('Transformation on mask gave invalid coordinates')

    return subj_indices, valid_vox


def fit_summary_to_image(subj_idx: str, diff_add: str, xfm_add: str, bvec_add: str,
                         bval_add: str, mask_add: str, sph_degree: int, output_add: str):
    """
        the main function that fits summary measurements for a single subject
        :param subj_idx: used to name the summary files.
        :param diff_add: path to diffusion data
        :param xfm_add: path to transformation from native space to standard space.
        :param bvec_add: path to bvec file
        :param bval_add: path to bvec file
        :param mask_add: path to mask
        :param sph_degree: path to the trained model of change file
        :param output_add: path to output directory
        :return:
        """
    print('diffusion data address:' + diff_add)
    print('xfm address:' + xfm_add)
    print('bvec address: ' + bvec_add)
    print('mask address: ' + mask_add)
    print('bval address: ' + bval_add)
    print('sph_degree: ' + str(sph_degree))
    print('output path: ' + output_add)

    diffusion_img = Image(diff_add)
    mask_img = Image(mask_add)
    subj_indices, valid_vox = transform_indices(xfm_add, mask_img, diffusion_img,
                                                f"{output_add}/def_field_{subj_idx}.nii.gz")

    diffusion_vox = diffusion_img.data[tuple(subj_indices[valid_vox, :].T)].astype(float)

    bvecs = np.genfromtxt(bvec_add)
    if bvecs.shape[1] > bvecs.shape[0]:
        bvecs = bvecs.T
    bvals = np.genfromtxt(bval_add)
    idx_shells, shells = ShellParameters.create_shells(bval=bvals)
    acq = Acquisition(shells, idx_shells, bvecs)

    summaries = compute_summary(diffusion_vox, acq, sph_degree=sph_degree)

    # write to nifti:
    mat = np.zeros((*mask_img.shape, len(summaries))) + np.nan
    std_indices = np.array(np.where(mask_img.data > 0)).T
    std_indices_valid = std_indices[valid_vox]

    mat[tuple(std_indices_valid.T)] = np.array(list(summaries.values())).T

    fname = f"{output_add}/subj_{subj_idx}.nii.gz"
    nib.Nifti1Image(mat, mask_img.nibImage.affine).to_filename(fname)
    if subj_idx == '0':
        np.save(f'{output_add}/summary_names', list(summaries.keys()))

    print(f'Summary measurements for subject {subj_idx} computed')


def from_cmd(args):
    """
        Wrapper function that parses the input from commandline
        :param args: list of strings containing all required parameters for fit_summary_single_subj()
        """
    args.pop(0)  # this tends to be python file name!
    subj_idx_ = args[0]
    diff_add_ = args[1]
    xfm_add_ = args[2]
    bvec_add_ = args[3]
    bval_add_ = args[4]
    mask_add_ = args[5]
    sph_degree = int(args[6])
    output_add_ = args[7]
    fit_summary_to_image(subj_idx_, diff_add_, xfm_add_, bvec_add_, bval_add_, mask_add_, sph_degree, output_add_)


if __name__ == '__main__':
    from_cmd(sys.argv)<|MERGE_RESOLUTION|>--- conflicted
+++ resolved
@@ -75,7 +75,7 @@
     :param signal: array of simulated diffusion signal (..., n_bvecs)
     :param acq: Acquisition object containing acquisition parameters
     :param sph_degree: degree of sh coefficients
-    :return: summary_measures (..., n_shells args n_smm - invalids)
+    :return: summary_measures (..., n_shells x n_smm - invalids)
     """
     assert signal.shape[-1] == len(acq.idx_shells)
 
@@ -152,12 +152,8 @@
 def cart2spherical(x, y, z):
     """
     Converts to spherical coordinates
-<<<<<<< HEAD
 
     :param x: x-component of the vector
-=======
-    :param x: args-component of the vector
->>>>>>> 99e5233b
     :param y: y-component of the vector
     :param z: z-component of the vector
     :return: tuple with (r, phi, theta)-coordinates
@@ -189,14 +185,8 @@
 def fit_summary_to_dataset(data: list, bvecs: list, bvals: str, xfms: list, roi_mask: str, sph_degree: int,
                            output: str):
     """
-    Submits jobs to process diffusion data for each subject
-
-    Submitted jobs do the following
-
-        - extract diffusion data for each voxel in mask
-        - fits spherical harmonics to the diffusion data
-        - compute summary measures from spherical harmonics
-        - stores the summary measures in a separate image
+    Resamples diffusion data to std space, fits spherical harmonics to the input images and stores the outputs per
+    seubject in a separate image.
 
     :param data: list of filenames for diffusion images.
     :param bvecs: list of filenames for bvecs
@@ -207,13 +197,12 @@
     :param sph_degree: degree for spherical harmonics.
     :return: saves images to the specified path and returns true flag if the process done completely.
     """
-    job_id = None
     os.makedirs(output, exist_ok=True)
     if len(glob.glob(output + '/subj_*.nii.gz')) < len(data):
         py_file_path = os.path.realpath(__file__)
         task_list = list()
         for subj_idx, (x, d, bv) in enumerate(zip(xfms, data, bvecs)):
-            cmd = f'{sys.excecutable} {py_file_path} {subj_idx} {d} {x} {bv} {bvals} {roi_mask} {sph_degree} {output}'
+            cmd = f'python3 {py_file_path} {subj_idx} {d} {x} {bv} {bvals} {roi_mask} {sph_degree} {output}'
             task_list.append(cmd)
             # from_cmd(cmd.split()[1:])
 
@@ -224,13 +213,11 @@
                 f.close()
 
                 job_id = run(f'fsl_sub -t {output}/tasklist.txt '
-                             f'-T 240 -N bench_summary -l {output}/log -s openmp,2')
+                             f'-q short.q -N bench_summary -l {output}/log -s openmp,2')
                 print(f'Jobs were submitted to SGE. waiting ...')
                 fslsub.hold(job_id)
         else:
-            for task in task_list:
-                print('running ', task)
-                os.system(task)
+            os.system('; '.join(task_list))
 
         fails = len(data) - len(glob.glob(output + '/subj_*.nii.gz'))
         if fails > 0:
@@ -240,13 +227,14 @@
     else:
         print('Summary measurements already exist in the specified path.'
               'If you want to re-compute them, delete the current files.')
-    return job_id
+        fails = 0
+
+    return fails == 0
 
 
 def read_summary_images(summary_dir: str, mask: str, normalize=True):
     """
     Reads summary measure images
-
     :param summary_dir: path to the summary measurements
     :param mask: roi mask file name
     :param normalize: normalize the data by group average
@@ -285,7 +273,6 @@
 def normalize_summaries(summaries, summary_names):
     """
     Normalises summary measures for all subjects. (divide by average attenuation)
-
     :param summary_names: name of summaries, needed for knowing how to normalize
     :param summaries: array of summaries for all subjects
     :return: normalised summaries
