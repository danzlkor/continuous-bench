"""
This module contains functions for fitting spherical harmonics to diffusion data.
"""

from fsl.transform import fnirt
from fsl.data.image import Image
import nibabel as nib
import os
import sys
import glob
from fsl.wrappers import convertwarp
from warnings import warn
import numpy as np
from dipy.reconst.shm import real_sym_sh_basis
from bench.acquisition import Acquisition, ShellParameters
from sympy.physics.quantum.cg import CG


def summary_names(acq, sph_degree):
    names = []
    for sh in acq.shells:
        names.append(f"b{sh.bval:1.0f}_mean")
        if sh.lmax > 0:
            for degree in np.arange(2, sph_degree + 1, 2):
                names.append(f"b{sh.bval:1.0f}_l{degree}")
            names.append(f"b{sh.bval:1.0f}_l2_cg")
    return names


def normalized_shms(bvecs, lmax):
    _, phi, theta = cart2spherical(*bvecs.T)
    y, m, l = real_sym_sh_basis(lmax, theta, phi)
    y = y  # / y[0, 0]  # normalization is required to make the first summary measure represent mean signal
    return y, l


mv = np.arange(-2, 3)
cleb_gord_idx = np.array([[m1, m2, m3] for m1 in mv for m2 in mv for m3 in mv]).astype(int)
cleb_gord_coef = np.array([CG(2, m[0], 2, m[1], 2, m[2]).doit().evalf() for m in cleb_gord_idx]).astype(float)
cleb_gord_idx = cleb_gord_idx + 2


def cleb_gord_summary(shm):
    """
    computes celebch-gordon summary measures for 2nd degree spherical harmonics coefficients
    :param shm: coefficients of spherical harmonics for degree 2
    :return:
    """
    r = np.zeros(shm.shape[:-1])
    for m, c in zip(cleb_gord_idx, cleb_gord_coef):
        r += shm[:, m[0]] * shm[:, m[1]] * shm[:, m[2]] * c
    return r


def cleb_gord_grad(shm, y_inv):
    r = np.zeros((*shm.shape[:-1], y_inv.shape[0]))
    for idx, c in zip(cleb_gord_idx, cleb_gord_coef):
        d1 = (shm[..., idx[1]] * shm[..., idx[2]] * c)[..., np.newaxis] @ y_inv[:, idx[0]].T[np.newaxis, :]
        d2 = (shm[..., idx[0]] * shm[..., idx[2]] * c)[..., np.newaxis] @ y_inv[:, idx[1]].T[np.newaxis, :]
        d3 = (shm[..., idx[0]] * shm[..., idx[1]] * c)[..., np.newaxis] @ y_inv[:, idx[2]].T[np.newaxis, :]
        r += d1 + d2 + d3
    return r


def fit_shm(signal, acq, sph_degree):
    """
    Cumputes summary measurements from spherical harmonics fit.
    :param signal: diffusion signal
    :param acq: acquistion protocol
    :param sph_degree: maximum degree for summary measurements
    :return: summary measurements
    """
    if signal.ndim == 1:
        signal = signal[np.newaxis, :]

    sum_meas = list()
    for shell_idx, this_shell in enumerate(acq.shells):
        dir_idx = acq.idx_shells == shell_idx
        bvecs = acq.bvecs[dir_idx]
        shell_signal = signal[..., dir_idx]
        y, l = normalized_shms(bvecs, this_shell.lmax)
        y_inv = np.linalg.pinv(y.T)
        coeffs = shell_signal @ y_inv

        sum_meas.append(shell_signal.mean(axis=-1))
        if this_shell.lmax > 0:
            for degree in np.arange(2, sph_degree + 1, 2):
                sum_meas.append(np.power(coeffs[..., l == degree], 2).mean(axis=-1))

            sum_meas.append(cleb_gord_summary(coeffs[..., l == 2]))

<<<<<<< HEAD
    sum_meas = np.array(sum_meas).T 
=======
    sum_meas = np.array(sum_meas).T
>>>>>>> c9965dfc
    return sum_meas


def shm_cov(sum_meas, signal, acq, sph_degree, noise_level):
    if sum_meas.ndim == 1:
        sum_meas = sum_meas[np.newaxis, :]
    if signal.ndim == 1:
        signal = signal[np.newaxis, :]

    variances = np.zeros_like(sum_meas)
    s_idx = 0
    for shell_idx, this_shell in enumerate(acq.shells):
        ng = np.sum(acq.idx_shells == shell_idx)
        variances[:, s_idx] = 1 / ng * (noise_level ** 2)
        s_idx += 1
        if this_shell.lmax > 0:
            y, l = normalized_shms(acq.bvecs[acq.idx_shells == shell_idx], this_shell.lmax)
            c = y[0].T @ y[0]
            for degree in np.arange(2, sph_degree + 1, 2):
                f = (noise_level ** 2) / c
                variances[:, s_idx] = f * (2 * sum_meas[:, s_idx] + f) / (2 * degree + 1)
                s_idx += 1

            y_inv = np.linalg.pinv(y).T
            coeffs = signal[:, acq.idx_shells == shell_idx] @ y_inv
            grad = cleb_gord_grad(coeffs[..., l == 2], y_inv[:, l == 2])
            variances[:, s_idx] = (grad * grad).sum(axis=-1) * (noise_level ** 2)
            s_idx += 1

    sigma_n = np.array([np.diag(v) for v in variances])
    return sigma_n


def shm_jacobian(signal, bvecs, lmax=6, max_degree=4):
    assert lmax == 0 or lmax >= max_degree

    y, l = normalized_shms(bvecs, lmax)
    y_inv = np.linalg.pinv(y.T)

    def derivatives(degree):
        if lmax == 0 and degree > 0:
            return None
        else:
            if degree == 0:
                return y_inv[..., l == 0]
            else:
                return 2 * (signal.dot(y_inv[..., l == degree])).dot((y_inv[..., l == degree]).T) / np.sum(l == degree)

    der = np.array([derivatives(deg) for deg in np.arange(0, max_degree + 1, 2)])
    return der


def cart2spherical(x, y, z):
    """
    Converts to spherical coordinates

    :param x: x-component of the vector
    :param y: y-component of the vector
    :param z: z-component of the vector
    :return: tuple with (r, phi, theta)-coordinates
    """
    vectors = np.array([x, y, z])
    r = np.sqrt(np.sum(vectors ** 2, 0))
    theta = np.arccos(vectors[2] / r)
    phi = np.arctan2(vectors[1], vectors[0])
    if vectors.ndim == 1:
        if r == 0:
            phi = 0
            theta = 0
    else:
        phi[r == 0] = 0
        theta[r == 0] = 0
    return r, phi, theta


def nan_mat(shape):
    a = np.empty(shape)
    if len(shape) > 0:
        a[:] = np.NAN
    else:
        a = np.NAN
    return a


#  image functions:
def fit_summary_single_subject(subj_idx: str, diff_add: str, xfm_add: str, bvec_add: str,
                               bval_add: str, mask_add: str, sph_degree: int, output_add: str):
    """
        the main function that fits summary measurements for a single subject
        :param subj_idx: used to name the summary files.
        :param diff_add: path to diffusion data
        :param xfm_add: path to transformation from native space to standard space.
        :param bvec_add: path to bvec file
        :param bval_add: path to bvec file
        :param mask_add: path to mask
        :param sph_degree: path to the trained model of change file
        :param output_add: path to output directory
        :return:
        """
    print('diffusion data address:' + diff_add)
    print('xfm address:' + xfm_add)
    print('bvec address: ' + bvec_add)
    print('mask address: ' + mask_add)
    print('bval address: ' + bval_add)
    print('sph_degree: ' + str(sph_degree))
    print('output path: ' + output_add)

    def_field = f"{output_add}/def_field_{subj_idx}.nii.gz"
    data, valid_vox = sample_from_native_space(diff_add, xfm_add, mask_add, def_field)
    bvecs = np.genfromtxt(bvec_add)
    if bvecs.shape[1] > bvecs.shape[0]:
        bvecs = bvecs.T
    bvals = np.genfromtxt(bval_add)
    idx_shells, shells = ShellParameters.create_shells(bval=bvals)
    acq = Acquisition(shells, idx_shells, bvecs)

    summaries, _ = fit_shm(data, acq, sph_degree=sph_degree)

    # write to nifti:
    mask_img = Image(mask_add)
    mat = np.zeros((*mask_img.shape, len(summaries))) + np.nan
    std_indices = np.array(np.where(mask_img.data > 0)).T
    std_indices_valid = std_indices[valid_vox]

    mat[tuple(std_indices_valid.T)] = np.array(summaries).T

    fname = f"{output_add}/subj_{subj_idx}.nii.gz"
    nib.Nifti1Image(mat, mask_img.nibImage.affine).to_filename(fname)
    if subj_idx == '0':
        np.save(f'{output_add}/summary_names', summary_names(acq, sph_degree))

    print(f'Summary measurements for subject {subj_idx} computed')


def read_summary_images(summary_dir: str, mask: str, normalize=True):
    """
    Reads summary measure images
    :param summary_dir: path to the summary measurements
    :param mask: roi mask file name
    :param normalize: normalize the data by group average
    :return: 3d numpy array containing summary measurements, inclusion mask
    """
    mask_img = Image(mask)
    n_subj = len(glob.glob(summary_dir + '/subj_*.nii.gz'))
    if n_subj == 0:
        raise Exception('No summary measures found in the specified directory.')

    summary_list = list()
    for subj_idx in range(n_subj):
        f = f'{summary_dir}/subj_{subj_idx}.nii.gz'
        summary_list.append(Image(f).data[mask_img.data > 0, :])

    print(f'loaded summaries from {n_subj} subjects')
    all_summaries = np.array(summary_list)  # n_subj, n_vox, n_dim
    subj_n_invalids = np.isnan(all_summaries).sum(axis=(1, 2))
    faulty_subjs = np.argwhere(subj_n_invalids > 0.2 * all_summaries.shape[1])
    for s in faulty_subjs:
        warn(f'Subject No. {s + 1} has more than 20% out of scope voxels. You may need to exclude it in the GLM.')

    invalid_voxs = np.isnan(all_summaries).any(axis=(0, 2))

    if invalid_voxs.sum() > 0:
        warn(f'{invalid_voxs.sum()} voxels are excluded since they were '
             f'outside of the image in at least one subject.')
    names = np.load(f'{summary_dir}/summary_names.npy')
    if normalize:
        all_summaries = normalize_summaries(all_summaries, names)

    return all_summaries, invalid_voxs


def normalize_summaries(summaries, names):
    """
    Normalises summary measures for all subjects. (divide by average attenuation)
    :param names: name of summaries, needed for knowing how to normalize
    :param summaries: array of summaries for all subjects
    :return: normalised summaries
    """
    if not len(names) == summaries.shape[2]:
        raise ValueError(f'Number of summary measurements doesnt match with the trained model.'
                         f'\n Expected {len(names)} measures but got {summaries.shape[2]}.')

    b0_idx = [i for i, (b, _) in enumerate(names) if b == 0]
    mean_b0 = np.nanmean(summaries[:, :, b0_idx], axis=0)
    summaries_norm = np.zeros_like(summaries)
    for smm_idx, (_, l) in enumerate(names):
        data = summaries[:, :, smm_idx]
        if l == 'l0':
            data = data / mean_b0.T
        else:
            data = data / (mean_b0.T ** 2)
        summaries_norm[:, :, smm_idx] = data

    return summaries_norm


def convert_warp_to_deformation_field(warp_field, std_image, def_field, overwrite=False):
    """
    Converts a warp wield to a deformation field

    This is required because fnirt.Readfnirt only accepts deformation field. If the def_field
     exists it does nothing.
    :param warp_field:
    :param std_image:
    :param def_field:
    :param overwrite:
    :return:
    """
    if not os.path.exists(def_field) or overwrite is True:
        convertwarp(def_field, std_image, warp1=warp_field)
        img = nib.load(def_field)
        img.header['intent_code'] = 2006  # for displacement field style warps
        img.to_filename(def_field)


def transform_indices(native_image, std_mask, def_field):
    """
    Findes nearest neighbour of each voxel of a standard space mask in native space image.
    :param native_image:
    :param std_mask:
    :param def_field:
    :return:
    """
    std_indices = np.array(np.where(std_mask.data > 0)).T
    transform = fnirt.readFnirt(def_field, native_image, std_mask)
    native_indices = np.around(transform.transform(std_indices, 'voxel', 'voxel')).astype(int)

    valid_vox = [np.all([0 < native_indices[j, i] < native_image.shape[i] for i in range(3)])
                 for j in range(native_indices.shape[0])]

    if not np.all(valid_vox):
        warn('Some voxels in mask lie out of native space box.')

    return native_indices, valid_vox


def sample_from_native_space(image, xfm, mask, def_field):
    """
    Sample data from native space using a mask in standard space
    :param image:
    :param xfm:
    :param mask:
    :param def_field:
    :return:
    """
    convert_warp_to_deformation_field(xfm, mask, def_field)
    data_img = Image(image)
    mask_img = Image(mask)
    subj_indices, valid_vox = transform_indices(data_img, mask_img, def_field)
    data_vox = data_img.data[tuple(subj_indices[valid_vox, :].T)].astype(float)
    return data_vox, valid_vox


def from_cmd(args):
    """
        Wrapper function that parses the input from commandline
        :param args: list of strings containing all required parameters for fit_summary_single_subj()
        """
    args.pop(0)  # this tends to be python file name!
    subj_idx_ = args[0]
    diff_add_ = args[1]
    xfm_add_ = args[2]
    bvec_add_ = args[3]
    bval_add_ = args[4]
    mask_add_ = args[5]
    sph_degree = int(args[6])
    output_add_ = args[7]
    fit_summary_single_subject(subj_idx_, diff_add_, xfm_add_, bvec_add_, bval_add_, mask_add_, sph_degree, output_add_)


if __name__ == '__main__':
    from_cmd(sys.argv)<|MERGE_RESOLUTION|>--- conflicted
+++ resolved
@@ -13,17 +13,17 @@
 import numpy as np
 from dipy.reconst.shm import real_sym_sh_basis
 from bench.acquisition import Acquisition, ShellParameters
-from sympy.physics.quantum.cg import CG
 
 
 def summary_names(acq, sph_degree):
     names = []
     for sh in acq.shells:
-        names.append(f"b{sh.bval:1.0f}_mean")
+        for degree in np.arange(0, sph_degree + 1, 2):
+            if degree <= sh.lmax:
+                names.append(f"b{sh.bval:1.1f}_l{degree}")
         if sh.lmax > 0:
-            for degree in np.arange(2, sph_degree + 1, 2):
-                names.append(f"b{sh.bval:1.0f}_l{degree}")
-            names.append(f"b{sh.bval:1.0f}_l2_cg")
+            names.append(f"b{sh.bval:1.1f}_l2_cg")
+
     return names
 
 
@@ -34,12 +34,6 @@
     return y, l
 
 
-mv = np.arange(-2, 3)
-cleb_gord_idx = np.array([[m1, m2, m3] for m1 in mv for m2 in mv for m3 in mv]).astype(int)
-cleb_gord_coef = np.array([CG(2, m[0], 2, m[1], 2, m[2]).doit().evalf() for m in cleb_gord_idx]).astype(float)
-cleb_gord_idx = cleb_gord_idx + 2
-
-
 def cleb_gord_summary(shm):
     """
     computes celebch-gordon summary measures for 2nd degree spherical harmonics coefficients
@@ -47,8 +41,8 @@
     :return:
     """
     r = np.zeros(shm.shape[:-1])
-    for m, c in zip(cleb_gord_idx, cleb_gord_coef):
-        r += shm[:, m[0]] * shm[:, m[1]] * shm[:, m[2]] * c
+    for idx, c in zip(cleb_gord_idx, cleb_gord_coef):
+        r += shm[:, idx[0]] * shm[:, idx[1]] * shm[:, idx[2]] * c
     return r
 
 
@@ -89,11 +83,7 @@
 
             sum_meas.append(cleb_gord_summary(coeffs[..., l == 2]))
 
-<<<<<<< HEAD
-    sum_meas = np.array(sum_meas).T 
-=======
-    sum_meas = np.array(sum_meas).T
->>>>>>> c9965dfc
+    sum_meas = np.array(sum_meas).T * 0.1
     return sum_meas
 
 
@@ -365,4 +355,154 @@
 
 
 if __name__ == '__main__':
-    from_cmd(sys.argv)+    from_cmd(sys.argv)
+
+sqrt = np.sqrt
+cleb_gord_mat = np.array([(-2, 0, -2, sqrt(14) / 7),
+                           (-2, 1, -1, sqrt(21) / 7),
+                           (-2, 2, 0, sqrt(14) / 7),
+                           (-1, -1, -2, -sqrt(21) / 7),
+                           (-1, 0, -1, -sqrt(14) / 14),
+                           (-1, 1, 0, sqrt(14) / 14),
+                           (-1, 2, 1, sqrt(21) / 7),
+                           (0, -2, -2, sqrt(14) / 7),
+                           (0, -1, -1, -sqrt(14) / 14),
+                           (0, 0, 0, -sqrt(14) / 7),
+                           (0, 1, 1, -sqrt(14) / 14),
+                           (0, 2, 2, sqrt(14) / 7),
+                           (1, -2, -1, sqrt(21) / 7),
+                           (1, -1, 0, sqrt(14) / 14),
+                           (1, 0, 1, -sqrt(14) / 14),
+                           (1, 1, 2, -sqrt(21) / 7),
+                           (2, -2, 0, sqrt(14) / 7),
+                           (2, -1, 1, sqrt(21) / 7),
+                           (2, 0, 2, sqrt(14) / 7)])
+
+cleb_gord_mat = np.array([(-2, -2, -2, 0),
+                           (-2, -2, -1, 0),
+                           (-2, -2, 0, 0),
+                           (-2, -2, 1, 0),
+                           (-2, -2, 2, 0),
+                           (-2, -1, -2, 0),
+                           (-2, -1, -1, 0),
+                           (-2, -1, 0, 0),
+                           (-2, -1, 1, 0),
+                           (-2, -1, 2, 0),
+                           (-2, 0, -2, sqrt(14) / 7),
+                           (-2, 0, -1, 0),
+                           (-2, 0, 0, 0),
+                           (-2, 0, 1, 0),
+                           (-2, 0, 2, 0),
+                           (-2, 1, -2, 0),
+                           (-2, 1, -1, sqrt(21) / 7),
+                           (-2, 1, 0, 0),
+                           (-2, 1, 1, 0),
+                           (-2, 1, 2, 0),
+                           (-2, 2, -2, 0),
+                           (-2, 2, -1, 0),
+                           (-2, 2, 0, sqrt(14) / 7),
+                           (-2, 2, 1, 0),
+                           (-2, 2, 2, 0),
+                           (-1, -2, -2, 0),
+                           (-1, -2, -1, 0),
+                           (-1, -2, 0, 0),
+                           (-1, -2, 1, 0),
+                           (-1, -2, 2, 0),
+                           (-1, -1, -2, -sqrt(21) / 7),
+                           (-1, -1, -1, 0),
+                           (-1, -1, 0, 0),
+                           (-1, -1, 1, 0),
+                           (-1, -1, 2, 0),
+                           (-1, 0, -2, 0),
+                           (-1, 0, -1, -sqrt(14) / 14),
+                           (-1, 0, 0, 0),
+                           (-1, 0, 1, 0),
+                           (-1, 0, 2, 0),
+                           (-1, 1, -2, 0),
+                           (-1, 1, -1, 0),
+                           (-1, 1, 0, sqrt(14) / 14),
+                           (-1, 1, 1, 0),
+                           (-1, 1, 2, 0),
+                           (-1, 2, -2, 0),
+                           (-1, 2, -1, 0),
+                           (-1, 2, 0, 0),
+                           (-1, 2, 1, sqrt(21) / 7),
+                           (-1, 2, 2, 0),
+                           (0, -2, -2, sqrt(14) / 7),
+                           (0, -2, -1, 0),
+                           (0, -2, 0, 0),
+                           (0, -2, 1, 0),
+                           (0, -2, 2, 0),
+                           (0, -1, -2, 0),
+                           (0, -1, -1, -sqrt(14) / 14),
+                           (0, -1, 0, 0),
+                           (0, -1, 1, 0),
+                           (0, -1, 2, 0),
+                           (0, 0, -2, 0),
+                           (0, 0, -1, 0),
+                           (0, 0, 0, -sqrt(14) / 7),
+                           (0, 0, 1, 0),
+                           (0, 0, 2, 0),
+                           (0, 1, -2, 0),
+                           (0, 1, -1, 0),
+                           (0, 1, 0, 0),
+                           (0, 1, 1, -sqrt(14) / 14),
+                           (0, 1, 2, 0),
+                           (0, 2, -2, 0),
+                           (0, 2, -1, 0),
+                           (0, 2, 0, 0),
+                           (0, 2, 1, 0),
+                           (0, 2, 2, sqrt(14) / 7),
+                           (1, -2, -2, 0),
+                           (1, -2, -1, sqrt(21) / 7),
+                           (1, -2, 0, 0),
+                           (1, -2, 1, 0),
+                           (1, -2, 2, 0),
+                           (1, -1, -2, 0),
+                           (1, -1, -1, 0),
+                           (1, -1, 0, sqrt(14) / 14),
+                           (1, -1, 1, 0),
+                           (1, -1, 2, 0),
+                           (1, 0, -2, 0),
+                           (1, 0, -1, 0),
+                           (1, 0, 0, 0),
+                           (1, 0, 1, -sqrt(14) / 14),
+                           (1, 0, 2, 0),
+                           (1, 1, -2, 0),
+                           (1, 1, -1, 0),
+                           (1, 1, 0, 0),
+                           (1, 1, 1, 0),
+                           (1, 1, 2, -sqrt(21) / 7),
+                           (1, 2, -2, 0),
+                           (1, 2, -1, 0),
+                           (1, 2, 0, 0),
+                           (1, 2, 1, 0),
+                           (1, 2, 2, 0),
+                           (2, -2, -2, 0),
+                           (2, -2, -1, 0),
+                           (2, -2, 0, sqrt(14) / 7),
+                           (2, -2, 1, 0),
+                           (2, -2, 2, 0),
+                           (2, -1, -2, 0),
+                           (2, -1, -1, 0),
+                           (2, -1, 0, 0),
+                           (2, -1, 1, sqrt(21) / 7),
+                           (2, -1, 2, 0),
+                           (2, 0, -2, 0),
+                           (2, 0, -1, 0),
+                           (2, 0, 0, 0),
+                           (2, 0, 1, 0),
+                           (2, 0, 2, sqrt(14) / 7),
+                           (2, 1, -2, 0),
+                           (2, 1, -1, 0),
+                           (2, 1, 0, 0),
+                           (2, 1, 1, 0),
+                           (2, 1, 2, 0),
+                           (2, 2, -2, 0),
+                           (2, 2, -1, 0),
+                           (2, 2, 0, 0),
+                           (2, 2, 1, 0),
+                           (2, 2, 2, 0)])
+
+cleb_gord_idx = cleb_gord_mat[:, :-1].astype(int) + 2
+cleb_gord_coef = cleb_gord_mat[:, -1]