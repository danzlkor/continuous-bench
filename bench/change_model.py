--- conflicted
+++ resolved
@@ -1,5 +1,5 @@
 """
-    This module contains classes and functions to train a change model and make inference on new data.
+This module contains classes and functions to train a change model and make inference on new data.
 """
 
 import numpy as np
@@ -23,62 +23,41 @@
 class ChangeVector:
     """
     class for a single model of change
-
-    :arg vec: maps parameter name to how much it changes
-    :arg mu_mdl: maps position in data space to mean change due to this vector
-    :arg l_mdl: maps position in data space to covariance matrix of change due to this vector
-    :arg sigma_v: standard deviation for the size of change
-    :arg prior: how likely is this model of change
-    """
-    vec: Mapping[str, float]
+    """
+    vec: np.ndarray
     mu_mdl: Pipeline
     l_mdl: Pipeline
     sigma_v: float = 0.1
     prior: float = 1
-    name: str = None
+    name: str = 'unnamed'
+
+    def estimate_change(self, y: np.ndarray):
+        """
+        Computes predicted mu and sigma at the given point for this model of change
+
+        :param y: sample data (..., N) for N summary measures
+        :return: Tuple with
+
+            - `mu`: (..., N)-array with mean change
+            - `sigma`: (..., N, N)-array with covariance matrix of change
+        """
+        if y.ndim == 1:
+            y = y[np.newaxis, :]
+
+        mu = self.mu_mdl.predict(y)
+        sigma = l_to_sigma(self.l_mdl.predict(y))
+
+        return mu, sigma
+
+
+@dataclass
+class ChangeModel:
+    models: List[ChangeVector]
+    name: str
 
     def __post_init__(self):
         if self.name is None:
-            self.name = ' '.join([f'{v:+1.1f}{p}' for p, v in self.vec.items()]).replace('1.0', '')
-
-    def estimate_change(self, y: np.ndarray):
-        """
-        Computes predicted mu and sigma at the given point for this model of change
-<<<<<<< HEAD
-
-        :param y: sample data (..., N) for N summary measures
-        :return: Tuple with
-
-            - `mu`: (..., N)-array with mean change
-            - `sigma`: (..., N, N)-array with covariance matrix of change
-=======
-        :param y: sample data
-        :return: Tuple with: mu and sigma as dictionaries
->>>>>>> 99e5233b
-        """
-        if y.ndim == 1:
-            y = y[np.newaxis, :]
-
-        mu = self.mu_mdl.predict(y)
-        sigma = l_to_sigma(self.l_mdl.predict(y))
-
-        return mu, sigma
-
-
-class ChangeModel:
-    """
-    All possible change vectors for a given data model
-    """
-
-    def __init__(self, models: List[ChangeVector], model_name: str='unnamed'):
-        """
-        Create a new model of change
-
-        :param models: list of possible changes
-        :param model_name: name of model
-        """
-        self.models = models
-        self.model_name = model_name
+            self.name = 'unnamed'
 
     def save(self, path='./', file_name=None):
         """
@@ -113,20 +92,20 @@
         predictions = np.argmax(posteriors, axis=1)
         return posteriors, predictions
 
+    # warnings.filterwarnings("ignore", category=RuntimeWarning)
+
     def compute_log_likelihood(self, y, delta_y, sigma_n):
         """
         Computes log_likelihood function for all models of change.
-<<<<<<< HEAD
 
         Compares the observed data with the result from :func:`predict`.
 
-=======
->>>>>>> 99e5233b
         :param y: (n_samples, n_x) array of summary measurements
         :param delta_y: (n_samples, n_x) array of delta data
         :param sigma_n: (n_samples, dim, dim) noise covariance per sample
         :return: np array containing log likelihood for each sample per class
         """
+
         n_samples, n_x = y.shape
         n_models = len(self.models) + 1
         log_prob = np.zeros((n_samples, n_models))
@@ -179,35 +158,11 @@
 @dataclass
 class Trainer:
     """
-<<<<<<< HEAD
-    A class for training models of change
-
-        Attributes
-        ----------
-        forward_model : Callable
-            The forward model, it must be function of the form f(x, **params) that returns a numpy array
-        args : Any
-            Any object that the function receives as input argument (in case of scalar functions
-            it must accept a sequence and return a value per item
-        param_prior_dists : Mapping
-            A dictionary with keys being name of the forward model parameters and values
-            must be scipy.stats distribution objects
-        vecs : numpy array
-            a matrix with each row representing one vector of change in the parameter space. the number of columns
-            should match the number of parameters.
-        sigma_v:
-    """
-    forward_model: Callable
-    """the forward model, it must be function of the form f(x, **params)"""
-    x: Any
-
-=======
         A class for training models of change
     """
     forward_model: Callable
     """ The forward model, it must be function of the form f(args, **params) that returns a numpy array. """
     args: Any
->>>>>>> 99e5233b
     param_prior_dists: Mapping[str, rv_continuous]
     vecs: np.ndarray = None
     sigma_v: Union[float, List[float], np.ndarray] = 0.1
@@ -238,7 +193,6 @@
 
     def train(self, n_samples=10000, poly_degree=2, regularization=1, k=100, dv0=1e-6, model_name=None):
         """
-<<<<<<< HEAD
           Train change models (estimates w_mu and w_l) using forward model simulation
             :param n_samples: number simulated samples to estimate forward model
             :param k: nearest neighbours parameter
@@ -247,18 +201,9 @@
             :param regularization: ridge regression alpha
             :param model_name: name of the model.
           """
-=======
-        Train change models (estimates w_mu and w_l) using forward model simulation
-        :param n_samples: number simulated samples to estimate forward model
-        :param k: nearest neighbours parameter
-        :param dv0: the amount perturbation in parameter to estimate derivatives
-        :param poly_degree: polynomial degree for regression
-        :param regularization: ridge regression alpha
-        """
->>>>>>> 99e5233b
         models = []
         for vec, sigma_v, prior in zip(self.vecs, self.sigma_v, self.priors):
-            vec_name = ' '.join([f'{v:+1.1f}{p}' for p, v in zip(self.param_names, vec) if v != 0]).replace('1.0', '')
+            vec_name = ' + '.join([f'{v:1.1f}{p}' for p, v in zip(self.param_names, vec) if v != 0]).replace('1.0', '')
             models.append(ChangeVector(vec=vec,
                                        mu_mdl=make_pipeline(poly_degree, regularization),
                                        l_mdl=make_pipeline(poly_degree, regularization),
@@ -267,7 +212,7 @@
                                        name=vec_name))
 
         params_test = {p: v.mean() for p, v in self.param_prior_dists.items()}
-        n_y = len(self.forward_model(self.args, **params_test))
+        n_y = len(self.forward_model(self.x, **params_test))
         n_vec = len(self.vecs)
 
         y_1 = np.zeros((n_samples, n_y))
@@ -275,10 +220,10 @@
 
         for s_idx in range(n_samples):
             params_1 = {p: v.rvs() for p, v in self.param_prior_dists.items()}
-            y_1[s_idx] = self.forward_model(self.args, **params_1)
+            y_1[s_idx] = self.forward_model(self.x, **params_1)
             for v_idx, vec in enumerate(self.vecs):
                 params_2 = {k: v + dv * dv0 for (k, v), dv in zip(params_1.items(), vec)}
-                y_2[v_idx, s_idx] = self.forward_model(self.args, **params_2)
+                y_2[v_idx, s_idx] = self.forward_model(self.x, **params_2)
 
         dy = (y_2 - y_1) / dv0
         sample_mu, sample_l = knn_estimation(y_1, dy, k=k)
@@ -346,7 +291,7 @@
     """
     log of multivariate normal distribution
     :param x: input numpy array
-    :param mean: mean of the distribution numpy array same size of args
+    :param mean: mean of the distribution numpy array same size of x
     :param cov: covariance of distribution, numpy array
     :return scalar
     """
